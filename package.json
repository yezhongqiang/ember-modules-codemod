{
  "name": "ember-modules-codemod",
  "version": "0.2.2",
  "author": "Tom Dale <tom@tomdale.net>",
  "license": "MIT",
  "repository": "https://github.com/ember-cli/ember-modules-codemod",
  "bin": "./bin/ember-modules-codemod.js",
  "scripts": {
    "test": "jest"
  },
  "dependencies": {
<<<<<<< HEAD
    "ember-rfc176-data": "Turbo87/ember-rfc176-data#new-structure",
=======
    "ember-rfc176-data": "^0.2.6",
    "execa": "~0.8.0",
>>>>>>> 979592ba
    "glob": "^7.1.1",
    "jscodeshift": "^0.3.29"
  },
  "devDependencies": {
    "babel-jest": "^20.0.3",
    "babel-preset-env": "^1.6.0",
    "chalk": "^1.1.3",
    "jest": "^20.0.4",
    "temp": "^0.8.3"
  },
  "babel": {
    "presets": [
      "env"
    ]
  }
}<|MERGE_RESOLUTION|>--- conflicted
+++ resolved
@@ -9,12 +9,8 @@
     "test": "jest"
   },
   "dependencies": {
-<<<<<<< HEAD
     "ember-rfc176-data": "Turbo87/ember-rfc176-data#new-structure",
-=======
-    "ember-rfc176-data": "^0.2.6",
     "execa": "~0.8.0",
->>>>>>> 979592ba
     "glob": "^7.1.1",
     "jscodeshift": "^0.3.29"
   },
